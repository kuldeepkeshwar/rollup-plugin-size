/**
 * Copyright 2018 Google LLC
 *
 * Licensed under the Apache License, Version 2.0 (the "License"); you may not
 * use this file except in compliance with the License. You may obtain a copy of
 * the License at
 *
 *     http://www.apache.org/licenses/LICENSE-2.0
 *
 * Unless required by applicable law or agreed to in writing, software
 * distributed under the License is distributed on an "AS IS" BASIS, WITHOUT
 * WARRANTIES OR CONDITIONS OF ANY KIND, either express or implied. See the
 * License for the specific language governing permissions and limitations under
 * the License.
 */

const path = require('path');
const chalk = require('chalk');
const { promisify } = require('util');
const globPromise = require('glob');
const minimatch = require('minimatch');
const gzipSize = require('gzip-size');
const brotliSize = require('brotli-size');
const prettyBytes = require('pretty-bytes');
const fs = require('fs-extra');
const { toMap, dedupe, toFileMap } = require('./utils.js');
const { publishSizes, publishDiff } = require('./publish-size');
const glob = promisify(globPromise);

brotliSize.file = (path, options) => {
  return new Promise((resolve, reject) => {
    const stream = fs.createReadStream(path);
    stream.on('error', reject);

    const brotliStream = stream.pipe(brotliSize.stream(options));
    brotliStream.on('error', reject);
    brotliStream.on('brotli-size', resolve);
  });
};

const defaults = {
  gzip: true,
  brotli: false,
  pattern: '**/*.{mjs,js,jsx,css,html}',
  exclude: undefined,
  writeFile: true,
  publish: false,
  columnWidth: 20
};
/**
 * Size Plugin for Rollup
 * @param {Object} options
 * @param {string} [options.gzip] use gzip compression for files
 * @param {string} [options.brotli] use brotli compression for files
 * @param {string} [options.pattern] minimatch pattern of files to track
 * @param {string} [options.exclude] minimatch pattern of files NOT to track
 * @param {string} [options.filename] file name to save filesizes to disk
 * @param {boolean} [options.publish] option to publish filesizes to size-plugin-store
 * @param {boolean} [options.writeFile] option to save filesizes to disk
 */
function bundleSize(_options) {
  const options = Object.assign(defaults, _options);
  const { pattern, exclude, brotli } = options;
  options.filename = options.filename || 'size-plugin.json';
  const filename = path.join(process.cwd(), options.filename);
  let initialSizes;

  const compressionSize = brotli ? brotliSize : gzipSize;

  async function generateBundle(outputOptions, bundle) {
    initialSizes = await load(path.resolve(outputOptions.dir));
    outputSizes(bundle).catch(console.error);
  }

  async function load(outputPath) {
    const data = await readFromDisk(filename);
    if (data.length) {
      const [{ files }] = data;
      return toFileMap(files);
    }
    return getSizes(outputPath);
  }

  async function readFromDisk(filename) {
    try {
<<<<<<< HEAD
      if (options.writeFile) {
=======
      if(!options.writeFile){
>>>>>>> 5dacd2f4
        return [];
      }
      await fs.ensureFile(filename);
      const oldStats = await fs.readJSON(filename);
      return oldStats.sort((a, b) => b.timestamp - a.timestamp);
    } catch (err) {
      return [];
    }
  }

  async function getSizes(cwd) {
    const files = await glob(pattern, { cwd, ignore: exclude });

    const sizes = await Promise.all(
      filterFiles(files).map(file =>
        compressionSize.file(path.join(cwd, file)).catch(() => null)
      )
    );

    return toMap(files, sizes);
  }

  function filterFiles(files) {
    const isMatched = minimatch.filter(pattern);
    const isExcluded = exclude ? minimatch.filter(exclude) : () => false;
    return files.filter(file => isMatched(file) && !isExcluded(file));
  }

  async function writeToDisk(filename, stats) {
    if (
      process.env.NODE_ENV === 'production' &&
      stats.files.some(file => file.diff !== 0)
    ) {
      const data = await readFromDisk(filename);
      data.unshift(stats);
      if (options.writeFile) {
        await fs.ensureFile(filename);
        await fs.writeJSON(filename, data);
      }
      options.publish && (await publishSizes(data, options.filename));
    }
  }

  async function save(files) {
    const stats = {
      timestamp: Date.now(),
      files: files.map(file => ({
        filename: file.name,
        previous: file.sizeBefore,
        size: file.size,
        diff: file.size - file.sizeBefore
      }))
    };
    options.publish && (await publishDiff(stats, options.filename));
    options.save && (await options.save(stats));
    await writeToDisk(filename, stats);
  }

  async function outputSizes(assets) {
    const sizesBefore = await Promise.resolve(initialSizes);
    const assetNames = filterFiles(Object.keys(assets));
    const sizes = await Promise.all(
      assetNames.map(name => compressionSize(assets[name].code))
    );

    // map of de-hashed filenames to their final size
    const sizesAfter = toMap(assetNames, sizes);

    // get a list of unique filenames
    const files = [
      ...Object.keys(sizesBefore),
      ...Object.keys(sizesAfter)
    ].filter(dedupe);

    const width = Math.max(...files.map(file => file.length));
    let output = '';
    const items = [];

    for (const name of files) {
      const size = sizesAfter[name] || 0;
      const sizeBefore = sizesBefore[name] || 0;
      const delta = size - sizeBefore;
      const msg = new Array(width - name.length + 2).join(' ') + name + ' ⏤  ';
      const color =
        size > 100 * 1024
          ? 'red'
          : size > 40 * 1024
          ? 'yellow'
          : size > 20 * 1024
          ? 'cyan'
          : 'green';
      let sizeText = chalk[color](prettyBytes(size));
      let deltaText = '';
      if (delta && Math.abs(delta) > 1) {
        deltaText = (delta > 0 ? '+' : '') + prettyBytes(delta);
        if (delta > 1024) {
          sizeText = chalk.bold(sizeText);
          deltaText = chalk.red(deltaText);
        } else if (delta < -10) {
          deltaText = chalk.green(deltaText);
        }
        sizeText += ` (${deltaText})`;
      }
      const text = msg + sizeText + '\n';
      const item = {
        name,
        sizeBefore,
        size,
        sizeText,
        delta,
        deltaText,
        msg,
        color
      };
      items.push(item);

      output += text;
    }

    await save(items);
    output && console.log('\n' + output);
  }

  return {
    name: 'rollup-plugin-size',
    generateBundle
  };
}

module.exports = bundleSize;<|MERGE_RESOLUTION|>--- conflicted
+++ resolved
@@ -83,11 +83,7 @@
 
   async function readFromDisk(filename) {
     try {
-<<<<<<< HEAD
-      if (options.writeFile) {
-=======
       if(!options.writeFile){
->>>>>>> 5dacd2f4
         return [];
       }
       await fs.ensureFile(filename);
